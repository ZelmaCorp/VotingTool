import { Chain, TimelineStatus } from "./types/properties";
import { fetchDataFromAPI, fetchReferendumContent } from "./polkAssembly/fetchReferendas";
import { fetchDotToUsdRate, fetchKusToUsdRate, calculateReward, getValidatedOrigin, getValidatedStatus } from "./utils/utils";
import { createSubsystemLogger, formatError } from "./config/logger";
import { Subsystem } from "./types/logging";
import { Referendum } from "./database/models/referendum";
import { ReferendumRecord } from "./database/types";
import { InternalStatus } from "./types/properties";
import { db } from "./database/connection";
import { VOTE_OVER_STATUSES, VOTED_STATUSES, TERMINAL_STATUSES } from "./utils/constants";

// Version will be injected by build script
// Fallback version for development
let APP_VERSION = "2.0.0-fallback";

const logger = createSubsystemLogger(Subsystem.REFRESH);

// Add concurrency protection flag
let isRefreshing = false;

/**
 * Helper function to create a unique key for a referendum
 * @param postId - The referendum post ID
 * @param chain - The chain (Polkadot or Kusama)
 * @returns A unique key string in format "postId-chain"
 */
function makeRefKey(postId: number, chain: Chain): string {
    return `${postId}-${chain}`;
}

/**
 * Fetch the current status of a referendum from the detail API
 * Prefers the detail API status over fallback status as it's more current
 * @param postId - The referendum post ID
 * @param chain - The chain (Polkadot or Kusama)
 * @param fallbackStatus - Optional fallback status if detail API doesn't provide one
 * @returns The validated TimelineStatus
 */
async function fetchCurrentStatus(postId: number, chain: Chain, fallbackStatus?: string): Promise<TimelineStatus> {
    const contentResp = await fetchReferendumContent(postId, chain);
    const statusFromDetailApi = contentResp.status || contentResp.timeline?.[0]?.status;
    const timelineStatus = statusFromDetailApi || fallbackStatus;
    
    // Log when we detect a status discrepancy
    if (statusFromDetailApi && fallbackStatus && statusFromDetailApi !== fallbackStatus) {
        logger.info(
            `Status discrepancy for referendum ${postId} (${chain}): List API says '${fallbackStatus}', Detail API says '${statusFromDetailApi}' - using Detail API status`
        );
    }
    
    if (!timelineStatus) {
        throw new Error(`No status available for referendum ${postId} on ${chain}`);
    }
    
    return getValidatedStatus(timelineStatus);
}

/**
 * Creates a new referendum record in the database from Polkassembly data
 */
async function createReferendumFromPolkassembly(referenda: any, exchangeRate: number, network: Chain, daoId: number): Promise<void> {
    // Fetch content (description) and reward information
    const contentResp = await fetchReferendumContent(referenda.post_id, referenda.network);
    const requestedAmountUsd = calculateReward(contentResp, exchangeRate, network);

    const referendumData: ReferendumRecord = {
        post_id: referenda.post_id,
        chain: network,
        dao_id: daoId,
        title: referenda.title || `Referendum #${referenda.post_id}`,
        description: contentResp.content || referenda.description,
        requested_amount_usd: requestedAmountUsd,
        origin: getValidatedOrigin(referenda.origin),
        referendum_timeline: getValidatedStatus(referenda.status),
        internal_status: InternalStatus.NotStarted,
        link: `https://${referenda.network.toLowerCase()}.polkassembly.io/referenda/${referenda.post_id}`,
        voting_start_date: referenda.created_at,
        created_at: new Date().toISOString()
    };

    await Referendum.create(referendumData);
}

/**
 * Updates an existing referendum record in the database with latest data from Polkassembly
 */
<<<<<<< HEAD
async function updateReferendumFromPolkassembly(referenda: any, exchangeRate: number, network: Chain, daoId: number): Promise<void> {
    // Fetch content (description) and reward information
=======
async function updateReferendumFromPolkassembly(referenda: any, exchangeRate: number, network: Chain): Promise<void> {
    // Fetch content and calculate reward
>>>>>>> 5f385d6a
    const contentResp = await fetchReferendumContent(referenda.post_id, referenda.network);
    const requestedAmountUsd = calculateReward(contentResp, exchangeRate, network);
    
    // Fetch current status (prefers detail API over list API)
    const newTimelineStatus = await fetchCurrentStatus(referenda.post_id, network, referenda.status);

    const updates: Partial<ReferendumRecord> = {
        title: contentResp.title || referenda.title || `Referendum #${referenda.post_id}`, // Use detail API title (updated) over list API title (cached)
        description: contentResp.content || referenda.description,
        requested_amount_usd: requestedAmountUsd,
        referendum_timeline: newTimelineStatus
    };

    await Referendum.update(referenda.post_id, network, daoId, updates);
}

/**
 * Update all active referendums in database by fetching their current status from detail API.
 * This catches referendums that don't appear in the latest-activity feed but still need status updates.
 * @param skipRefs - Set of referendum keys (postId-chain) to skip (already updated from activity feed)
 */
export async function updateAllActiveReferendums(skipRefs: Set<string> = new Set()): Promise<void> {
    try {
        // Build SQL query with placeholders for all terminal statuses
        const terminalPlaceholders = TERMINAL_STATUSES.map(() => '?').join(', ');
        
        // Get all referendums that are NOT in terminal states
        const activeReferendums = await db.all(
            `SELECT post_id, chain, referendum_timeline 
             FROM referendums 
             WHERE referendum_timeline NOT IN (${terminalPlaceholders})
             ORDER BY post_id DESC
             LIMIT 500`,
            TERMINAL_STATUSES
        ) as { post_id: number; chain: Chain; referendum_timeline: string }[];

        const totalActive = activeReferendums.length;
        const skippedCount = skipRefs.size;
        
        logger.info(`Updating active referendums: ${totalActive} total, ${skippedCount} already updated from activity feed`);

        let checkedCount = 0;
        let skippedFromSet = 0;
        let changedCount = 0;

        for (const ref of activeReferendums) {
            const refKey = makeRefKey(ref.post_id, ref.chain);
            
            // Skip if already updated from activity feed
            if (skipRefs.has(refKey)) {
                skippedFromSet++;
                continue;
            }
            
            try {
                // Fetch current status from detail API
                const newTimelineStatus = await fetchCurrentStatus(ref.post_id, ref.chain, ref.referendum_timeline);
                
                // Update if status changed
                if (newTimelineStatus !== ref.referendum_timeline) {
                    logger.info(
                        `Updating referendum ${ref.post_id} (${ref.chain}): '${ref.referendum_timeline}' -> '${newTimelineStatus}'`
                    );
                    
                    await Referendum.update(ref.post_id, ref.chain, {
                        referendum_timeline: newTimelineStatus
                    });
                    
                    changedCount++;
                }
                checkedCount++;
            } catch (error) {
                logger.error({ 
                    postId: ref.post_id, 
                    chain: ref.chain, 
                    error: formatError(error) 
                }, "Error updating active referendum from detail API");
                // Continue with next referendum
            }
        }

        logger.info(`Completed active referendum update: checked ${checkedCount}, skipped ${skippedFromSet}, changed ${changedCount}`);
    } catch (error) {
        logger.error({ error: formatError(error) }, 'Error updating active referendums');
    }
}

/**
 * Check all existing referendums in database and auto-transition to NotVoted if needed.
 * This runs after each refresh to mark any referendums where the vote is over but the DAO hasn't voted.
 */
export async function checkAllReferendumsForNotVoted(): Promise<void> {
    try {
        logger.info({ 
            voteOverStatuses: VOTE_OVER_STATUSES,
            votedStatuses: VOTED_STATUSES 
        }, 'Checking all referendums in database for NotVoted auto-transition');
        
        // Build the SQL query dynamically based on the constants
        const voteOverPlaceholders = VOTE_OVER_STATUSES.map(() => '?').join(', ');
        const votedStatusesWithNotVoted = [...VOTED_STATUSES, InternalStatus.NotVoted];
        const statusPlaceholders = votedStatusesWithNotVoted.map(() => '?').join(', ');
        
        // First, let's see what referendums have vote-over statuses (for debugging)
        const allVoteOverReferendums = await db.all(
            `SELECT id, post_id, chain, internal_status, referendum_timeline 
             FROM referendums 
             WHERE referendum_timeline IN (${voteOverPlaceholders})`,
            [...VOTE_OVER_STATUSES]
        ) as ReferendumRecord[];
        
        logger.debug({ 
            count: allVoteOverReferendums.length,
            referendums: allVoteOverReferendums.map(r => ({
                postId: r.post_id,
                chain: r.chain,
                internalStatus: r.internal_status,
                timelineStatus: r.referendum_timeline
            }))
        }, 'All referendums with vote-over timeline status');
        
        // Get all referendums that have a vote-over status but haven't been marked as voted or NotVoted
        const referendums = await db.all(
            `SELECT id, post_id, chain, internal_status, referendum_timeline 
             FROM referendums 
             WHERE referendum_timeline IN (${voteOverPlaceholders})
             AND internal_status NOT IN (${statusPlaceholders})`,
            [
                ...VOTE_OVER_STATUSES,
                ...votedStatusesWithNotVoted
            ]
        ) as ReferendumRecord[];
        
        logger.info(`Found ${referendums.length} referendums that need NotVoted transition`);
        
        let transitionedCount = 0;
        for (const referendum of referendums) {
            logger.info(
                `Auto-transitioning referendum ${referendum.post_id} (${referendum.chain}) to NotVoted: was '${referendum.internal_status}', vote status is '${referendum.referendum_timeline}'`
            );
            
            await db.run(
                `UPDATE referendums 
                 SET internal_status = ?, updated_at = datetime('now') 
                 WHERE id = ?`,
                [InternalStatus.NotVoted, referendum.id]
            );
            transitionedCount++;
        }
        
        logger.info(`Completed NotVoted auto-transition check: transitioned ${transitionedCount} referendums, ${allVoteOverReferendums.length} total with vote-over status`);
    } catch (error) {
        logger.error({ error: formatError(error) }, 'Error checking referendums for NotVoted transition');
    }
}

/**
 * Refreshes referendum data from Polkassembly API and syncs with SQLite database.
 * Fetches referendas from both Polkadot and Kusama networks, gets exchange rates,
 * and creates/updates corresponding database records.
 * 
 * @param limit - Maximum number of posts to fetch from each network (default: 30)
 * @param daoId - Optional: DAO ID to refresh for. If not provided, refreshes for all active DAOs (multi-DAO support)
 */
export async function refreshReferendas(limit: number = 30, daoId?: number) {
    
    // Prevent concurrent refresh operations
    if (isRefreshing) {
        logger.debug('Previous refreshReferendas operation still running, skipping...');
        return;
    }

    try {
        isRefreshing = true;
        logger.info({ limit, daoId, version: APP_VERSION }, `Refreshing Referendas v${APP_VERSION}...`)

        // Import DAO to get DAOs to refresh for
        const { DAO } = await import('./database/models/dao');
        
        // Determine which DAOs to refresh for  
        let daosToRefresh: Awaited<ReturnType<typeof DAO.getAll>> = [];
        
        if (daoId) {
            const dao = await DAO.getById(daoId);
            if (dao) {
                daosToRefresh = [dao];
            }
        } else {
            daosToRefresh = await DAO.getAll(true); // All active DAOs
        }

        if (daosToRefresh.length === 0) {
            logger.warn({ daoId }, 'No active DAOs found - skipping refresh. Create a DAO first.');
            return;
        }

        logger.info({ daoCount: daosToRefresh.length, daoIds: daosToRefresh.map(d => d.id) }, 
            `Refreshing for ${daosToRefresh.length} DAO(s)`);

        // Track which referendums we update from activity feed to avoid duplicate API calls
        const updatedRefs = new Set<string>();

        // Fetch latest proposals from both networks and fetch exchange rates
        const [polkadotPosts, kusamaPosts, dotUsdRate, kusUsdRate] = await Promise.all([
            fetchDataFromAPI(limit, Chain.Polkadot),
            fetchDataFromAPI(limit, Chain.Kusama),
            fetchDotToUsdRate(),
            fetchKusToUsdRate()
        ]);

        // Combine them into one array
        const referendas = [...polkadotPosts.referendas, ...kusamaPosts.referendas];
        logger.info({ 
            polkadotCount: polkadotPosts.referendas.length,
            kusamaCount: kusamaPosts.referendas.length,
            totalCount: referendas.length
        }, "Fetched referendas from both networks");

<<<<<<< HEAD
        // Refresh referendums for each DAO
        for (const dao of daosToRefresh) {
            logger.info({ daoId: dao.id, daoName: dao.name }, `Processing referendums for DAO`);

            for (const referenda of referendas) {
                const exchangeRate = referenda.network === Chain.Polkadot ? dotUsdRate : kusUsdRate;
                
                // Check if referendum exists for this specific DAO
                const found = await Referendum.findByPostIdAndChain(referenda.post_id, referenda.network, dao.id);

                if (found) {
                    logger.debug({ postId: referenda.post_id, network: referenda.network, daoId: dao.id }, 
                        `Referendum found, updating`);
                    try {
                        await updateReferendumFromPolkassembly(referenda, exchangeRate, referenda.network, dao.id);
                    } catch (error) {
                        logger.error({ postId: referenda.post_id, daoId: dao.id, error: formatError(error), network: referenda.network }, 
                            "Error updating referendum");
                    }
                } else {
                    logger.debug({ postId: referenda.post_id, network: referenda.network, daoId: dao.id }, 
                        `Referendum not found, creating`);
                    try {
                        await createReferendumFromPolkassembly(referenda, exchangeRate, referenda.network, dao.id);
                    } catch (error) {
                        logger.error({ postId: referenda.post_id, daoId: dao.id, error: formatError(error), network: referenda.network }, 
                            "Error creating referendum");
                    }
                }
            }
        }
        
        logger.info({ totalReferendas: referendas.length, daoCount: daosToRefresh.length }, 
            "RefreshReferendas completed successfully");

        // After refreshing recent referendums, check ALL referendums in database for NotVoted transition
=======
        // Go through the fetched referendas from activity feed
        for (const referenda of referendas) {
            // Check if referendum exists in database
            const found = await Referendum.findByPostIdAndChain(referenda.post_id, referenda.network);
            const exchangeRate = referenda.network === Chain.Polkadot ? dotUsdRate : kusUsdRate;

            if (found) {
                logger.info({ postId: referenda.post_id, network: referenda.network }, `Referendum found in database, updating`);
                try {
                    await updateReferendumFromPolkassembly(referenda, exchangeRate, referenda.network);
                    // Mark as updated so we don't fetch it again in updateAllActiveReferendums
                    updatedRefs.add(makeRefKey(referenda.post_id, referenda.network));
                } catch (error) {
                    logger.error({ postId: referenda.post_id, error: formatError(error), network: referenda.network }, "Error updating referendum");
                }
            } else {
                logger.info({ postId: referenda.post_id, network: referenda.network }, `Referendum not in database, creating new record`);
                try {
                    await createReferendumFromPolkassembly(referenda, exchangeRate, referenda.network);
                    // Mark as updated (newly created counts as updated)
                    updatedRefs.add(makeRefKey(referenda.post_id, referenda.network));
                } catch (error) {
                    logger.error({ postId: referenda.post_id, error: formatError(error), network: referenda.network }, "Error creating referendum");
                }
            }
        }
        
        // After refreshing referendums from activity feed,
        // update remaining active referendums from detail API (catches referendums not in activity feed like #1780)
        // Pass updatedRefs to skip ones we just updated, avoiding duplicate API calls
        await updateAllActiveReferendums(updatedRefs);
        
        // Finally, check ALL referendums in database for NotVoted transition
>>>>>>> 5f385d6a
        await checkAllReferendumsForNotVoted();
        
    } catch (error) {
        logger.error({ error: formatError(error) }, "Error while refreshing Referendas");
    } finally {
        isRefreshing = false;
    }
}<|MERGE_RESOLUTION|>--- conflicted
+++ resolved
@@ -84,13 +84,8 @@
 /**
  * Updates an existing referendum record in the database with latest data from Polkassembly
  */
-<<<<<<< HEAD
 async function updateReferendumFromPolkassembly(referenda: any, exchangeRate: number, network: Chain, daoId: number): Promise<void> {
     // Fetch content (description) and reward information
-=======
-async function updateReferendumFromPolkassembly(referenda: any, exchangeRate: number, network: Chain): Promise<void> {
-    // Fetch content and calculate reward
->>>>>>> 5f385d6a
     const contentResp = await fetchReferendumContent(referenda.post_id, referenda.network);
     const requestedAmountUsd = calculateReward(contentResp, exchangeRate, network);
     
@@ -309,7 +304,6 @@
             totalCount: referendas.length
         }, "Fetched referendas from both networks");
 
-<<<<<<< HEAD
         // Refresh referendums for each DAO
         for (const dao of daosToRefresh) {
             logger.info({ daoId: dao.id, daoName: dao.name }, `Processing referendums for DAO`);
@@ -346,41 +340,6 @@
             "RefreshReferendas completed successfully");
 
         // After refreshing recent referendums, check ALL referendums in database for NotVoted transition
-=======
-        // Go through the fetched referendas from activity feed
-        for (const referenda of referendas) {
-            // Check if referendum exists in database
-            const found = await Referendum.findByPostIdAndChain(referenda.post_id, referenda.network);
-            const exchangeRate = referenda.network === Chain.Polkadot ? dotUsdRate : kusUsdRate;
-
-            if (found) {
-                logger.info({ postId: referenda.post_id, network: referenda.network }, `Referendum found in database, updating`);
-                try {
-                    await updateReferendumFromPolkassembly(referenda, exchangeRate, referenda.network);
-                    // Mark as updated so we don't fetch it again in updateAllActiveReferendums
-                    updatedRefs.add(makeRefKey(referenda.post_id, referenda.network));
-                } catch (error) {
-                    logger.error({ postId: referenda.post_id, error: formatError(error), network: referenda.network }, "Error updating referendum");
-                }
-            } else {
-                logger.info({ postId: referenda.post_id, network: referenda.network }, `Referendum not in database, creating new record`);
-                try {
-                    await createReferendumFromPolkassembly(referenda, exchangeRate, referenda.network);
-                    // Mark as updated (newly created counts as updated)
-                    updatedRefs.add(makeRefKey(referenda.post_id, referenda.network));
-                } catch (error) {
-                    logger.error({ postId: referenda.post_id, error: formatError(error), network: referenda.network }, "Error creating referendum");
-                }
-            }
-        }
-        
-        // After refreshing referendums from activity feed,
-        // update remaining active referendums from detail API (catches referendums not in activity feed like #1780)
-        // Pass updatedRefs to skip ones we just updated, avoiding duplicate API calls
-        await updateAllActiveReferendums(updatedRefs);
-        
-        // Finally, check ALL referendums in database for NotVoted transition
->>>>>>> 5f385d6a
         await checkAllReferendumsForNotVoted();
         
     } catch (error) {
