import express, { Request, Response } from 'express';
import bodyParser from 'body-parser';
const dotenv = require('dotenv');
dotenv.config();
if (!process.env.REFRESH_INTERVAL)
  throw "Please specify REFRESH_INTERVAL in .env!";
import { refreshReferendas } from "./refresh";
import { sendReadyProposalsToMimir } from "./mimir/refreshEndpoint";
import { READY_CHECK_INTERVAL, SUCCESS_PAGE } from "./utils/constants";
import { waitUntilStartMinute } from "./utils/utils";
import { checkForVotes } from "./mimir/checkForVotes";
<<<<<<< HEAD
=======
import { ReadyProposal } from "./types/mimir";
>>>>>>> 4b7fbad5

const app = express();

const readyProposals: ReadyProposal[] = [];

app.use(bodyParser.json());
app.use(bodyParser.urlencoded({ extended: true }));

app.get('/send-to-mimir', async (req: Request, res: Response) => {
    try {
        await sendReadyProposalsToMimir();
        res.send(SUCCESS_PAGE);
    } catch (error) {
        res.status(500).send('Error sending referendas to Mimir: ' + (error as any).message);
    }
});

async function main() {
  try {
    console.log("Waiting until the start minute...");
<<<<<<< HEAD
    checkForVotes(); // check for votes immediately
=======
    checkForVotes(readyProposals); // check for votes immediately
>>>>>>> 4b7fbad5
    return;
    await waitUntilStartMinute();

    console.log("Refreshing referendas...");
    refreshReferendas(); // with 7 app instances, we can't start all of them at the same time (because of the rate limit)

    console.log("Starting periodic referenda refresh...");
    setInterval(refreshReferendas, Number(process.env.REFRESH_INTERVAL) * 1000);

    setInterval(checkForVotes, Number(READY_CHECK_INTERVAL) * 1000);

    const PORT = process.env.PORT || 3000;
    app.listen(PORT, () => {
      console.log(`OpenGov Voting tool is running, port: ${PORT}`);
    });
  } catch (error) {
    console.error("Fatal error in main():", error);
    process.exit(1);
  }
}

main();<|MERGE_RESOLUTION|>--- conflicted
+++ resolved
@@ -9,10 +9,7 @@
 import { READY_CHECK_INTERVAL, SUCCESS_PAGE } from "./utils/constants";
 import { waitUntilStartMinute } from "./utils/utils";
 import { checkForVotes } from "./mimir/checkForVotes";
-<<<<<<< HEAD
-=======
 import { ReadyProposal } from "./types/mimir";
->>>>>>> 4b7fbad5
 
 const app = express();
 
@@ -33,11 +30,7 @@
 async function main() {
   try {
     console.log("Waiting until the start minute...");
-<<<<<<< HEAD
-    checkForVotes(); // check for votes immediately
-=======
     checkForVotes(readyProposals); // check for votes immediately
->>>>>>> 4b7fbad5
     return;
     await waitUntilStartMinute();
 
