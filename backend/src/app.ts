--- conflicted
+++ resolved
@@ -9,13 +9,9 @@
 import { READY_CHECK_INTERVAL, SUCCESS_PAGE } from "./utils/constants";
 import { waitUntilStartMinute } from "./utils/utils";
 import { checkForVotes } from "./mimir/checkForVotes";
-<<<<<<< HEAD
 import { createSubsystemLogger } from "./config/logger";
 import { Subsystem } from "./types/logging";
-
 const logger = createSubsystemLogger(Subsystem.APP);
-=======
->>>>>>> 0ecc3571
 
 const app = express();
 
@@ -35,7 +31,6 @@
 
 async function main() {
   try {
-<<<<<<< HEAD
     logger.info("Waiting until the start minute...");
     checkForVotes(); // check for votes immediately
 
@@ -45,34 +40,16 @@
     refreshReferendas(); // with 7 app instances, we can't start all of them at the same time (because of the rate limit)
 
     logger.info("Starting periodic referenda refresh...");
-=======
-    console.log("Waiting until the start minute...");
-    checkForVotes(); // check for votes immediately
-
-    //await waitUntilStartMinute();
-
-    console.log("Refreshing referendas...");
-    refreshReferendas(); // with 7 app instances, we can't start all of them at the same time (because of the rate limit)
-
-    console.log("Starting periodic referenda refresh...");
->>>>>>> 0ecc3571
     setInterval(refreshReferendas, Number(process.env.REFRESH_INTERVAL) * 1000);
 
     setInterval(() => checkForVotes(), Number(READY_CHECK_INTERVAL) * 1000);
 
     const PORT = process.env.PORT || 3000;
     app.listen(PORT, () => {
-<<<<<<< HEAD
       logger.info(`OpenGov Voting tool is running, port: ${PORT}`);
     });
   } catch (error) {
     logger.error({ error }, "Fatal error in main()");
-=======
-      console.log(`OpenGov Voting tool is running, port: ${PORT}`);
-    });
-  } catch (error) {
-    console.error("Fatal error in main():", error);
->>>>>>> 0ecc3571
     process.exit(1);
   }
 }
