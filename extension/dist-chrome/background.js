--- conflicted
+++ resolved
@@ -19,11 +19,8 @@
 var __spreadProps = (a, b) => __defProps(a, __getOwnPropDescs(b));
 (function() {
   "use strict";
-<<<<<<< HEAD
   const version = "1.4.8";
-=======
-  const version = "1.4.6";
->>>>>>> 266224ab
+
   const packageJson = {
     version
   };
@@ -281,38 +278,11 @@
           details: error instanceof Error ? error.stack : void 0,
           backgroundError: true,
           messageCount: currentCount,
-<<<<<<< HEAD
           messageId: message.messageId
-=======
-          timestamp: Date.now(),
-          buildId: BUILD_ID
-        });
-        return false;
-      }
-      if ((message == null ? void 0 : message.type) === "REQUEST_PERMISSION") {
-        if (!chrome.permissions || !chrome.permissions.request) {
-          console.warn("⚠️ Permissions API not available in this browser");
-          sendResponse({ success: true, granted: true });
-          return false;
-        }
-        const permissionRequest = chrome.permissions.request({
-          origins: [message.origin + "/*"]
-        });
-        if (!permissionRequest || typeof permissionRequest.then !== "function") {
-          console.warn("⚠️ Permissions request did not return a Promise");
-          sendResponse({ success: true, granted: true });
-          return false;
-        }
-        permissionRequest.then((granted) => {
-          sendResponse({ success: true, granted });
-        }).catch((error) => {
-          sendResponse({ success: false, error: error.message });
->>>>>>> 266224ab
         });
       } catch (responseError) {
         console.error(`❌ Background: Failed to send error response for message #${currentCount}:`, responseError);
       }
-<<<<<<< HEAD
     });
     return true;
   }
@@ -331,67 +301,6 @@
       const handler = MESSAGE_HANDLERS[messageType];
       if (handler) {
         return handler(message, currentCount, sendResponse);
-=======
-      if ((message == null ? void 0 : message.type) === "CHECK_PERMISSION") {
-        if (!chrome.permissions || !chrome.permissions.contains) {
-          console.warn("⚠️ Permissions API not available in this browser");
-          sendResponse({ success: true, hasPermission: true });
-          return false;
-        }
-        const permissionCheck = chrome.permissions.contains({
-          origins: [message.origin + "/*"]
-        });
-        if (!permissionCheck || typeof permissionCheck.then !== "function") {
-          console.warn("⚠️ Permissions check did not return a Promise");
-          sendResponse({ success: true, hasPermission: true });
-          return false;
-        }
-        permissionCheck.then((hasPermission) => {
-          sendResponse({ success: true, hasPermission });
-        }).catch((error) => {
-          sendResponse({ success: false, error: error.message });
-        });
-        return true;
-      }
-      if ((message == null ? void 0 : message.type) === "VOTING_TOOL_API_CALL") {
-        makeApiCall(message.endpoint, message.method, message.data, message.headers, message.testUrl).then((result) => {
-          try {
-            sendResponse(__spreadProps(__spreadValues({}, result), {
-              messageCount: currentCount,
-              messageId: message.messageId
-            }));
-          } catch (error) {
-            console.error(`❌ Background: Failed to send response for message #${currentCount}:`, error);
-            try {
-              sendResponse({
-                success: false,
-                error: "Failed to send response",
-                details: error instanceof Error ? error.message : "Unknown error",
-                messageCount: currentCount,
-                messageId: message.messageId,
-                responseError: true
-              });
-            } catch (sendError) {
-              console.error(`❌ Background: Completely failed to send any response for message #${currentCount}:`, sendError);
-            }
-          }
-        }).catch((error) => {
-          console.error(`❌ Background: Error in API call for message #${currentCount}:`, error);
-          try {
-            sendResponse({
-              success: false,
-              error: error.message || "Unknown error",
-              details: error instanceof Error ? error.stack : void 0,
-              backgroundError: true,
-              messageCount: currentCount,
-              messageId: message.messageId
-            });
-          } catch (responseError) {
-            console.error(`❌ Background: Failed to send error response for message #${currentCount}:`, responseError);
-          }
-        });
-        return true;
->>>>>>> 266224ab
       }
       sendResponse({
         success: false,
